--- conflicted
+++ resolved
@@ -1,38 +1,35 @@
-<<<<<<< HEAD
-"""
-Cython kernels for the time slope (rates) gain machine. Functions require output arrays to be 
-provided. Common dimensions of arrays are:
-
-+----------------+------+
-| Dimension      | Size |
-+================+======+
-| Direction      |   d  |
-+----------------+------+
-| Model          |   m  |
-+----------------+------+
-| Time           |   t  |
-+----------------+------+
-| Time Intervals |   ti |
-+----------------+------+
-| Frequency      |   f  |
-+----------------+------+
-| Freq Intervals |   fi |
-+----------------+------+
-| Antenna        |   a  |
-+----------------+------+
-| Block          |   b  |
-+----------------+------+
-| Correlation    |   c  |
-+----------------+------+
-
-"""
-
-=======
 # CubiCal: a radio interferometric calibration suite
 # (c) 2017 Rhodes University & Jonathan S. Kenyon
 # http://github.com/ratt-ru/CubiCal
 # This code is distributed under the terms of GPLv2, see LICENSE.md for details
->>>>>>> 6cb13f80
+"""
+Cython kernels for the time slope (rates) gain machine. Functions require output arrays to be 
+provided. Common dimensions of arrays are:
+
++----------------+------+
+| Dimension      | Size |
++================+======+
+| Direction      |   d  |
++----------------+------+
+| Model          |   m  |
++----------------+------+
+| Time           |   t  |
++----------------+------+
+| Time Intervals |   ti |
++----------------+------+
+| Frequency      |   f  |
++----------------+------+
+| Freq Intervals |   fi |
++----------------+------+
+| Antenna        |   a  |
++----------------+------+
+| Block          |   b  |
++----------------+------+
+| Correlation    |   c  |
++----------------+------+
+
+"""
+
 from cython.parallel import prange, parallel
 import numpy as np
 cimport numpy as np
