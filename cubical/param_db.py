--- conflicted
+++ resolved
@@ -1,14 +1,11 @@
-<<<<<<< HEAD
-"""
-Handles parameter databases which can contain solutions and other relevant values. 
-"""
-
-=======
 # CubiCal: a radio interferometric calibration suite
 # (c) 2017 Rhodes University & Jonathan S. Kenyon
 # http://github.com/ratt-ru/CubiCal
 # This code is distributed under the terms of GPLv2, see LICENSE.md for details
->>>>>>> 6cb13f80
+"""
+Handles parameter databases which can contain solutions and other relevant values. 
+"""
+
 import cPickle, os, os.path
 import numpy as np
 from numpy.ma import masked_array
