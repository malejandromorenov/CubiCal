--- conflicted
+++ resolved
@@ -1141,7 +1141,6 @@
             print>>log,"  applying a channel selection of {}".format(channels)
             chan0 = self._channel_slice.start if self._channel_slice.start is not None else 0
             chan1 = self._channel_slice.stop - 1 if self._channel_slice.stop is not None else -1
-<<<<<<< HEAD
             self._ms_blc  = (chan0, 0)
             self._ms_trc  = (chan1, self.ncorr - 1)
             self._ms_incr = (1, 3) if self._corr_4to2 else (1,1)
@@ -1151,14 +1150,6 @@
             self._ms_incr = (1, 3)
         else:
             self._ms_trc = self._ms_blc = self._ms_incr = None    # tells fetchslice that no slicing
-=======
-            self._ms_blc = (chan0, 0)
-            self._ms_trc = (chan1, self.ncorr - 1)
-            if self._channel_slice.step is not None:
-                self._ms_inc = (self._channel_slice.step, 1)
-            else:
-                self._ms_inc = []
->>>>>>> 613d0774
 
         # use TaQL to select subset
         self.taql = self.build_taql(taql, fid, self._ddids)
@@ -1469,11 +1460,7 @@
         """
         if self._ms_blc == None:
             return self.data.getcol(column, startrow, nrows)
-<<<<<<< HEAD
         return self.data.getcolslice(column, self._ms_blc, self._ms_trc, self._ms_incr, startrow, nrows)
-=======
-        return self.data.getcolslice(column, self._ms_blc, self._ms_trc, self._ms_inc, startrow, nrows)
->>>>>>> 613d0774
 
     def putslice(self, column, value, startrow, nrows):
         """
