# CubiCal: a radio interferometric calibration suite
# (c) 2017 Rhodes University & Jonathan S. Kenyon
# http://github.com/ratt-ru/CubiCal
# This code is distributed under the terms of GPLv2, see LICENSE.md for details
"""
Implements the solver loop.
"""
import numpy as np
import os, os.path
import traceback
from cubical.tools import logger, ModColor
from cubical.flagging import FL
from cubical.statistics import SolverStats
from cubical.tools import BREAK  # useful: can set static breakpoints by putting BREAK() in the code

## uncomment this to make UserWarnings (from e.g. numpy.ma) into full-blown exceptions
# import warnings
# warnings.simplefilter('error', UserWarning)

from madmax.flagger import Flagger

log = logger.getLogger("solver")
#log.verbosity(2)

# global defaults dict
GD = None 

# MS metadata
metadata = None

# gain machine factory to use
gm_factory = None

# IFR-based gain machine to use
ifrgain_machine = None


import __builtin__
try:
    __builtin__.profile
except AttributeError:
    # No line profiler, provide a pass-through version
    def profile(func): return func
    __builtin__.profile = profile


@profile
def _solve_gains(gm, obser_arr, model_arr, flags_arr, sol_opts, label="", compute_residuals=None):
    """
    Main body of the GN/LM method. Handles iterations and convergence tests.

    Args:
        gm (:obj:`~cubical.machines.abstract_machine.MasterMachine`): 
            The gain machine which will be used in the solver loop.
        obser_arr (np.ndarray): 
            Shape (n_mod, n_tim, n_fre, n_ant, n_ant, n_cor, n_cor) array containing observed 
            visibilities. 
        model_arr (np.ndarray): 
            Shape (n_dir, n_mod, n_tim, n_fre, n_ant, n_ant, n_cor, n_cor) array containing model 
            visibilities. 
        flags_arr (np.ndarray): 
            Shape (n_tim, n_fre, n_ant, n_ant) integer array containing flag data.
        sol_opts (dict): 
            Solver options (see [sol] section in DefaultParset.cfg).
        label (str, optional):             
            Label identifying the current chunk (e.g. "D0T1F2").
        compute_residuals (bool, optional): 
            If set, the final residuals will be computed and returned.

    Returns:
        2-element tuple
            
            - resid (np.ndarray)
                The final residuals (if compute_residuals is set), else None.
            - stats (:obj:`~cubical.statistics.SolverStats`)
                An object containing solver statistics.
    """
    min_delta_g  = sol_opts["delta-g"]
    chi_tol      = sol_opts["delta-chi"]
    chi_interval = sol_opts["chi-int"]
    stall_quorum = sol_opts["stall-quorum"]


    # collect flagging options

    flag_warning_threshold = GD['flags']["warn-thr"]
    
<<<<<<< HEAD
    mad_flag =  GD['madmax']['enable']
    
    mad_threshold = GD['madmax']['threshold']
    medmad_threshold = GD['madmax']['global-threshold']
    if not isinstance(mad_threshold, list):
        mad_threshold = [mad_threshold]
    if not isinstance(medmad_threshold, list):
        medmad_threshold = [medmad_threshold]
    mad_diag = GD['madmax']['diag']
    mad_offdiag = metadata.num_corrs == 4 and GD['madmax']['offdiag']
    if not mad_diag and not mad_offdiag:
        mad_flag = False

    # setup MAD estimation settings
    mad_per_corr = False
    if GD['madmax']['estimate'] == 'corr':
        mad_per_corr = True
        mad_estimate_diag, mad_estimate_offdiag = mad_diag, mad_offdiag
    elif GD['madmax']['estimate'] == 'all':
        mad_estimate_diag = True
        mad_estimate_offdiag = metadata.num_corrs == 4
    elif GD['madmax']['estimate'] == 'diag':
        mad_estimate_diag, mad_estimate_offdiag = True, False
    elif GD['madmax']['estimate'] == 'offdiag':
        if metadata.num_corrs == 4:
            mad_estimate_diag, mad_estimate_offdiag = False, True
        else:
            mad_estimate_diag, mad_estimate_offdiag = True, False
    else:
        raise RuntimeError("invalid --madmax-estimate {} setting".format(GD['madmax']['estimate']))

    def get_mad_thresholds():
        """MAD thresholds above are either a list, or empty. Each time we access the list, we pop the first element,
        until the list is down to one element."""
        if not mad_flag:
           return 0, 0
        return mad_threshold.pop(0) if len(mad_threshold)>1 else (mad_threshold[0] if mad_threshold else 0), \
              medmad_threshold.pop(0) if len(medmad_threshold)>1 else (medmad_threshold[0] if medmad_threshold else 0)

=======
>>>>>>> bb902727
    # Initialise stat object.

    stats = SolverStats(obser_arr)
    stats.chunk.label = label

    n_stall = 0
    frac_stall = 0
    n_original_flags = (flags_arr&~(FL.PRIOR|FL.MISSING) != 0).sum()

    # initialize iteration counter

    num_iter = 0

    # Estimates the overall noise level and the inverse variance per channel and per antenna as
    # noise varies across the band. This is used to normalize chi^2.

    stats.chunk.init_noise, inv_var_antchan, inv_var_ant, inv_var_chan = \
                                                        stats.estimate_noise(obser_arr, flags_arr)

    # if we have directions in the model, but the gain machine is non-DD, collapse them
    if not gm.dd_term and model_arr.shape[0] > 1:
        model_arr = model_arr.sum(axis=0, keepdims=True)

    # This works out the conditioning of the solution, sets up various chi-sq normalization
    # factors etc, and does any other precomputation required by the current gain machine.

    gm.precompute_attributes(model_arr, flags_arr, inv_var_chan)

    def get_flagging_stats():
        """Returns a string describing per-flagset statistics"""
        fstats = []

        for flag, mask in FL.categories().iteritems():
            n_flag = ((flags_arr & mask) != 0).sum()
            if n_flag:
                fstats.append("{}:{}({:.2%})".format(flag, n_flag, n_flag/float(flags_arr.size)))

        return " ".join(fstats)

    def update_stats(flags, statfields):
        """
        This function updates the solver stats object with a count of valid data points used for chi-sq 
        calculations
        """
        unflagged = (flags==0)
        # Compute number of terms in each chi-square sum. Shape is (n_tim, n_fre, n_ant).

        nterms  = 2 * gm.n_cor * gm.n_cor * np.sum(unflagged, axis=3)

        # Update stats object accordingly.

        for field in statfields:
            getattr(stats.chanant,  field+'n')[...] = np.sum(nterms, axis=0)
            getattr(stats.timeant,  field+'n')[...] = np.sum(nterms, axis=1)
            getattr(stats.timechan, field+'n')[...] = np.sum(nterms, axis=2)
    
    update_stats(flags_arr, ('initchi2', 'chi2'))

    # In the event that there are no solutions with valid data, this will log some of the
    # flag information and break out of the function.

    if not gm.has_valid_solutions:
        stats.chunk.num_sol_flagged, _ = gm.num_gain_flags()

        print>> log, ModColor.Str("{} no solutions: {}; flags {}".format(label,
                        gm.conditioning_status_string, get_flagging_stats()))
        return (obser_arr if compute_residuals else None), stats, None 

    # Initialize a residual array.

    resid_shape = [gm.n_mod, gm.n_tim, gm.n_fre, gm.n_ant, gm.n_ant, gm.n_cor, gm.n_cor]

    resid_arr = gm.cykernel.allocate_vis_array(resid_shape, obser_arr.dtype, zeros=True)
    gm.compute_residual(obser_arr, model_arr, resid_arr)
    resid_arr[:,flags_arr!=0] = 0

    # This flag is set to True when we have an up-to-date residual in resid_arr.
    
    have_residuals = True

    stats.chunk.num_mad_flagged = 0

    # apply MAD flagging
    madmax = Flagger(GD, label, metadata, stats)

    # do mad max flagging, if requested
    thr1, thr2 = madmax.get_mad_thresholds()
    if thr1 or thr2:
        madmax.beyond_thunderdome(resid_arr, obser_arr, model_arr, flags_arr, thr1, thr2, "{} initial".format(label))

    def compute_chisq(statfield=None):
        """
        Computes chi-squared statistic based on current residuals and noise estimates.
        Populates the stats object with it.
        """
        chisq, chisq_per_tf_slot, chisq_tot = gm.compute_chisq(resid_arr, inv_var_chan)

        if statfield:
            getattr(stats.chanant, statfield)[...]  = np.sum(chisq, axis=0)
            getattr(stats.timeant, statfield)[...]  = np.sum(chisq, axis=1)
            getattr(stats.timechan, statfield)[...] = np.sum(chisq, axis=2)
        
        return chisq_per_tf_slot, chisq_tot

    chi, mean_chi = compute_chisq(statfield='initchi2')
    stats.chunk.init_chi2 = mean_chi

    # The following provides conditioning information when verbose is set to > 0.
    if log.verbosity() > 0:

        print>> log, "{} chi^2_0 {:.4}; {}; noise {:.3}, flags: {}".format(
                        label, mean_chi, gm.conditioning_status_string,
                        float(stats.chunk.init_noise), get_flagging_stats())

    # Main loop of the NNLS method. Terminates after quorum is reached in either converged or
    # stalled solutions or when the maximum number of iterations is exceeded.

    while not(gm.has_converged) and not(gm.has_stalled):

        num_iter = gm.next_iteration()

        # This is currently an awkward necessity - if we have a chain of jones terms, we need to 
        # make sure that the active term is correct and need to support some sort of decision making
        # for testing convergence. I think doing the iter increment here might be the best choice,
        # with an additional bit of functionality for Jones chains. I suspect I will still need to 
        # change the while loop component to be compatible with the idea of partial convergence.
        # Perhaps this should all be done right at the top of the function? A better idea is to let
        # individual machines be aware of their own stalled/converged status, and make those
        # properties more complicated on the chain. This should allow for fairly easy substitution 
        # between the various machines.


        gm.compute_update(model_arr, obser_arr)
        
        # flag solutions. This returns True if any flags have been propagated out to the data.
        if gm.flag_solutions(flags_arr, False):

            update_stats(flags_arr, ('chi2',))

            # Re-zero the model and data at newly flagged points.
            # TODO: is this needed?
            # TODO: should we perhaps just zero the model per flagged direction, and only flag the data?
            # OMS: probably not: flag propagation is now handled inside the gain machine. If a flag is
            # propagated out to the data, then that slot is gone gone gone and should be zeroe'd everywhere.
            
            new_flags = flags_arr&~(FL.MISSING|FL.PRIOR) !=0
            model_arr[:, :, new_flags, :, :] = 0
            obser_arr[   :, new_flags, :, :] = 0

            # Break out of the solver loop if we find ourselves with no valid solution intervals.
            
            if not gm.has_valid_solutions:
                break

        # print>>log,"{} {} {}".format(de.gains[1,5,2,5], de.posterior_gain_error[1,5,2,5], de.posterior_gain_error[1].mean())
        #
        have_residuals = False

        # Compute values used in convergence tests. This check implicitly marks flagged gains as 
        # converged.
        
        gm.check_convergence(min_delta_g)

        # Check residual behaviour after a number of iterations equal to chi_interval. This is
        # expensive, so we do it as infrequently as possible.

        if (num_iter % chi_interval) == 0:

            old_chi, old_mean_chi = chi, mean_chi

            gm.compute_residual(obser_arr, model_arr, resid_arr)
            resid_arr[:,flags_arr!=0] = 0

            # do mad max flagging, if requested
            thr1, thr2 = madmax.get_mad_thresholds()
            if thr1 or thr2:
                madmax.beyond_thunderdome(resid_arr, obser_arr, model_arr, flags_arr, thr1, thr2, "{} iter {} ({})".format(label, num_iter, gm.jones_label))

            chi, mean_chi = compute_chisq()

            have_residuals = True

            # Check for stalled solutions - solutions for which the residual is no longer improving.

            n_stall = float(np.sum(((old_chi - chi) < chi_tol*old_chi)))
            frac_stall = n_stall/chi.size

            gm.has_stalled = (frac_stall >= stall_quorum)

            if log.verbosity() > 1:

                delta_chi = (old_mean_chi-mean_chi)/old_mean_chi

                print>> log(2), ("{} {} chi2 {:.4}, delta {:.4}, stall {:.2%}").format(
                                    label, gm.current_convergence_status_string,
                                    mean_chi, delta_chi, frac_stall)

    # num_valid_solutions will go to 0 if all solution intervals were flagged. If this is not the
    # case, generate residuals etc.

    if gm.has_valid_solutions:
        # Final round of flagging
        flagged = gm.flag_solutions(flags_arr, True)
    else:
        flagged = None
        
    # check this again, because final round of flagging could have killed us
    if gm.has_valid_solutions:
        # Do we need to recompute the final residuals?
        if (sol_opts['last-rites'] or compute_residuals) and (not have_residuals or flagged):
            gm.compute_residual(obser_arr, model_arr, resid_arr)
            resid_arr[:,flags_arr!=0] = 0

            # do mad max flagging, if requested
            thr1, thr2 = madmax.get_mad_thresholds()
            if thr1 or thr2:
                madmax.beyond_thunderdome(resid_arr, obser_arr, model_arr, flags_arr, thr1, thr2, "{} final".format(label))

            if sol_opts['last-rites']:
                # Recompute chi-squared based on original noise statistics.
                chi, mean_chi = compute_chisq(statfield='chi2')

        # Re-estimate the noise using the final residuals, if last rites are needed.

        if sol_opts['last-rites']:
            stats.chunk.noise, inv_var_antchan, inv_var_ant, inv_var_chan = \
                                        stats.estimate_noise(resid_arr, flags_arr, residuals=True)
            chi1, mean_chi1 = compute_chisq(statfield='chi2')

        stats.chunk.chi2 = mean_chi

        message = "{} {}, stall {:.2%}, chi^2 {:.4} -> {:.4}".format(label,
                    gm.final_convergence_status_string,
                    frac_stall, float(stats.chunk.init_chi2), mean_chi)


        if sol_opts['last-rites']:

            message = "{} ({:.4}), noise {:.3} -> {:.3}".format(message,
                            float(mean_chi1), float(stats.chunk.init_noise), float(stats.chunk.noise))

        print>> log, message

    # If everything has been flagged, no valid solutions are generated. 

    else:
        
        print>>log(0, "red"), "{} {}: completely flagged?".format(label, gm.final_convergence_status_string)

        stats.chunk.chi2 = 0
        resid_arr = obser_arr

    stats.chunk.iters = num_iter
    stats.chunk.num_converged = gm.num_converged_solutions
    stats.chunk.num_stalled = n_stall

    # collect messages from various flagging sources, and print to log if any
    flagstatus = []

    stats.chunk.num_sol_flagged, _ = gm.num_gain_flags()
    if stats.chunk.num_sol_flagged:
        # also for up message with flagging stats
        fstats = []
        for flagname, mask in FL.categories().iteritems():
            if mask != FL.MISSING:
                n_flag, n_tot = gm.num_gain_flags(mask)
                if n_flag:
                    fstats.append("{}:{}({:.2%})".format(flagname, n_flag, n_flag/float(n_tot)))

        flagstatus.append("solver flags {}".format(" ".join(fstats)))

    if stats.chunk.num_mad_flagged:
        flagstatus.append("{} took out {} visibilities".format(madmax.desc_mode, stats.chunk.num_mad_flagged))

    if flagstatus:
        # clear Mad Max flags if in trial mode
        if madmax.trial_mode:
            flags_arr &= ~FL.MAD
        n_new_flags = (flags_arr&~(FL.PRIOR | FL.MISSING) != 0).sum() - n_original_flags
        if n_new_flags < flags_arr.size*flag_warning_threshold:
            warning, color = "", "blue"
        else:
            warning, color = "WARNING: ", "red"
        print>> log(0, color), "{}{} {}: {} ({:.2%}) new data flags".format(
            warning, label, ", ".join(flagstatus),
            n_new_flags, n_new_flags / float(flags_arr.size))

    robust_weights = None
    if hasattr(gm, 'save_weights'):
        if gm.save_weights:
            newshape = gm.weights.shape[1:-1] + (2,2)
            robust_weights = np.repeat(gm.weights.real, 4, axis=-1)
            robust_weights = np.reshape(robust_weights, newshape) 
 
    
    return (resid_arr if compute_residuals else None), stats, robust_weights


class _VisDataManager(object):
    """A _VisDataManager object holds data, model, flag and weight arrays associated with a single
    chunk of visibility data. It also holds a GainMachine. It provides methods and properties for 
    computing/caching various derived arrays (weighted versions of data and model, corrupt models, etc.) 
    on demand.
    
    _VisDataManagers are used to unify the interface to the various solving methods defined below. 
    """
    def __init__(self, obser_arr, model_arr, flags_arr, weight_arr, freq_slice):
        """
        Initialises a VisDataManager.

        Args:
            obser_arr (np.ndarray): 
                Shape (n_tim, n_fre, n_ant, n_ant, n_cor, n_cor) complex array containing observed visibilities. 
            model_arr (np.ndarray): 
                Shape (n_dir, n_mod, n_tim, n_fre, n_ant, n_ant, n_cor, n_cor) complex array containing model 
                visibilities. 
            flags_arr (np.ndarray): 
                Shape (n_tim, n_fre, n_ant, n_ant) integer array containing flags.
            weight_arr (np.ndarray): 
                Shape (n_mod, n_tim, n_fre, n_ant, n_ant, n_cor, n_cor) float array containing weights.
            freq_slice (slice): 
                Slice into the full data frequency axis corresponding to this chunk. 
        """
        self.gm = None
        self.obser_arr, self.model_arr, self.flags_arr, self.weight_arr = \
            obser_arr, model_arr, flags_arr, weight_arr
        self._wobs_arr = self._wmod_arr = None
        self.freq_slice = freq_slice
        self._model_corrupted = False

    @property
    def weighted_obser(self):
        """
        This property gives the observed visibilities times the weights
        
        Returns:
            Weighted observed visibilities (np.ndarray) of shape (n_mod, n_tim, n_fre, n_ant, n_ant, n_cor, n_cor)
        """
        if self._wobs_arr is None:
            if self.weight_arr is not None:
                self._wobs_arr = self.obser_arr[np.newaxis,...] * self.weight_arr[..., np.newaxis, np.newaxis]
            else:
                self._wobs_arr = self.obser_arr.copy().reshape([1]+list(self.obser_arr.shape))
                # zero the flagged visibilities. Note that if we have a weight, this is not necessary,
                # as they will already get zero weight in data_handler
                self._wobs_arr[:, self.flags_arr!=0, :, :] = 0
        return self._wobs_arr

    @property
    def weighted_model(self):
        """
        This property gives the model visibilities times the weights

        Returns:
            Weighted model visibilities (np.ndarray) of shape (n_dir, n_mod, n_tim, n_fre, n_ant, n_ant, n_cor, n_cor)
        """
        if self._wmod_arr is None:
            if self.weight_arr is not None:
                self._wmod_arr = self.model_arr * self.weight_arr[np.newaxis, ..., np.newaxis, np.newaxis]
            else:
                self._wmod_arr = self.model_arr.copy()
                # zero the flagged visibilities. Note that if we have a weight, this is not necessary,
                # as they will already get zero weight in data_handler
                self._wmod_arr[:, :, self.flags_arr!=0, :, :] = 0
        return self._wmod_arr

    @property
    def corrupt_weighted_model(self):
        """
        This property gives the model visibilities, corrupted by the gains, times the weights, summed over directions.

        Returns:
            Weighted corrupted model visibilities (np.ndarray) of shape (n_mod, n_tim, n_fre, n_ant, n_ant, n_cor, n_cor)
        """
        cmod = self.corrupt_model(None).sum(0)
        if self.weight_arr is not None:
            return cmod*self.weight_arr[..., np.newaxis, np.newaxis]
        else:
            return cmod

    def corrupt_residual(self, imod=0, idir=slice(None)):
        """
        This method returns the (corrupted) residual with respect to a given model
        
        Args:
            imod (int): 
                Index of model (0 to n_mod-1). 

        Returns:
            Weighted residual visibilities (np.ndarray) of shape (n_tim, n_fre, n_ant, n_ant, n_cor, n_cor)
        """
        return self.obser_arr - self.corrupt_model(imod, idir)


    def corrupt_model(self, imod=0, idir=slice(None)):
        """
        This method returns the model visibilities, corrupted by the gains. 
        The first time it is called, the model is corrupted in-place. 
        Args:
            imod (int or None): 
                Index of model (0 to n_mod-1), or None to return all models
            idir (slice or list)
                Directions to include in corrupted moel

        Returns:
            Corrupted model visibilities (np.ndarray) of shape (n_mod, n_tim, n_fre, n_ant, n_ant, n_cor, n_cor)
            if imod is None, otherwise the model axis is omitted.
        """
        if not self._model_corrupted:
            self.gm.apply_gains(self.model_arr)
            self._model_corrupted = True
        if imod is None:
            return self.model_arr
        return self.model_arr[idir, imod].sum(0)


def solve_only(vdm, soldict, label, sol_opts):
    """
    Run the solver and neither save nor apply solutions. 

    Args:
        vdm (:obj:`_VisDataManager`): 
            VisDataManager for this chunk of data
        soldict (:obj:~cubical.tools.shared_dict.SharedDict): 
            Shared dict used to pass solutions (IFR gain solutions, primarily) back out to the
            calling thread. 
        label (str):             
            Label identifying the current chunk (e.g. "D0T1F2").
        sol_opts (dict): 
            Solver options (see [sol] section in DefaultParset.cfg).        

    Returns:
        2-element tuple

            - _ (None) 
                None (required for compatibility)
            - stats (:obj:`~cubical.statistics.SolverStats`)
                An object containing solver statistics.
    """

    _, stats, outweights = _solve_gains(vdm.gm, vdm.weighted_obser, vdm.weighted_model, vdm.flags_arr, sol_opts, label=label)
    if ifrgain_machine.is_computing():
        ifrgain_machine.update(vdm.weighted_obser, vdm.corrupt_weighted_model, vdm.flags_arr, vdm.freq_slice, soldict)

    return None, stats, outweights


def solve_and_correct(vdm, soldict, label, sol_opts):
    """
    Run the solver and save and apply the resulting gain solutions to the observed data. Produces
    corrected data. 
    
    Args:
        vdm (:obj:`_VisDataManager`): 
            VisDataManager for this chunk of data
        soldict (:obj:~cubical.tools.shared_dict.SharedDict): 
            Shared dict used to pass solutions (IFR gain solutions, primarily) back out to the
            calling thread. 
        label (str):             
            Label identifying the current chunk (e.g. "D0T1F2").
        sol_opts (dict): 
            Solver options (see [sol] section in DefaultParset.cfg).        
    
    Returns:
        2-element tuple
            
            - corr_vis (np.ndarray) 
                Shape (n_tim, n_fre, n_ant, n_ant, n_cor, n_cor) array containing corrected 
                visibilities. 
            - stats (:obj:`~cubical.statistics.SolverStats`)
                An object containing solver statistics.
    """

    _, stats, outweights = _solve_gains(vdm.gm, vdm.weighted_obser, vdm.weighted_model, vdm.flags_arr, sol_opts, label=label)

    # for corrected visibilities, take the first data/model pair only
    corr_vis = np.zeros_like(vdm.obser_arr)
    vdm.gm.apply_inv_gains(vdm.obser_arr, corr_vis)

    if ifrgain_machine.is_computing():
        ifrgain_machine.update(vdm.weighted_obser, vdm.corrupt_weighted_model, vdm.flags_arr, vdm.freq_slice, soldict)

    return corr_vis, stats, outweights


def solve_and_correct_residuals(vdm, soldict, label, sol_opts, correct=True):
    """
    Run the solver, generate residuals, and (optionally) apply the resulting gain solutions to the residuals. 
    Produces (un)corrected residuals. 

    Args:
        vdm (:obj:`_VisDataManager`): 
            VisDataManager for this chunk of data
        soldict (:obj:~cubical.tools.shared_dict.SharedDict): 
            Shared dict used to pass solutions (IFR gain solutions, primarily) back out to the
            calling thread. 
        label (str):             
            Label identifying the current chunk (e.g. "D0T1F2").
        sol_opts (dict): 
            Solver options (see [sol] section in DefaultParset.cfg).        
        correct (bool):
            If True, residuals are corrected

    Returns:
        2-element tuple
            
            - res_vis (np.ndarray)
                Shape (n_tim, n_fre, n_ant, n_ant, n_cor, n_cor) array containing (un)corrected 
                residuals. 
            - stats (:obj:`~cubical.statistics.SolverStats`)
                An object containing solver statistics.
    """

    # use the residuals computed in solve_gains() only if no weights. Otherwise need
    # to recompute them from unweighted versions
    resid_vis, stats, outweights = _solve_gains(vdm.gm, vdm.weighted_obser, vdm.weighted_model, vdm.flags_arr,
                                        sol_opts, label=label, compute_residuals=False)

    # compute IFR gains, if needed. Note that this computes corrupt models, so it makes sense
    # doing it before recomputing the residuals: saves time
    if ifrgain_machine.is_computing():
        ifrgain_machine.update(vdm.weighted_obser, vdm.corrupt_weighted_model, vdm.flags_arr, vdm.freq_slice, soldict)

    # compute residuals
    resid_vis = vdm.corrupt_residual(sol_opts["subtract-model"],  sol_opts["subtract-dirs"])

    # correct residual if required
    if correct:
        corr_vis = np.zeros_like(resid_vis)
        vdm.gm.apply_inv_gains(resid_vis, corr_vis)
        return corr_vis, stats, outweights
    else:
        return resid_vis, stats, outweights

def solve_and_subtract(*args, **kw):
    """
    Run the solver, generate residuals. Produces uncorrected residuals. Equivalent to calling
    solve_and_correct_residuals(..., correct=False)
    """
    return solve_and_correct_residuals(correct=False, *args, **kw)


def correct_only(vdm, soldict, label, sol_opts):
    """
    Do not solve. Apply priot gain solutions to the observed data, generating corrected data.
    
    Args:
        vdm (:obj:`_VisDataManager`): 
            VisDataManager for this chunk of data
        soldict (:obj:~cubical.tools.shared_dict.SharedDict): 
            Shared dict used to pass solutions (IFR gain solutions, primarily) back out to the
            calling thread. 
        label (str):             
            Label identifying the current chunk (e.g. "D0T1F2").
        sol_opts (dict): 
            Solver options (see [sol] section in DefaultParset.cfg).        
            
    Returns:
        2-element tuple
            
            - corr_vis (np.ndarray)
                Shape (n_tim, n_fre, n_ant, n_ant, n_cor, n_cor) array containing corrected visibilities. 
            - _ (None)
                None (required for compatibility)
    """

    corr_vis = np.zeros_like(vdm.obser_arr)
    vdm.gm.apply_inv_gains(vdm.obser_arr, corr_vis)

    if vdm.model_arr is not None and ifrgain_machine.is_computing():
        ifrgain_machine.update(vdm.weighted_obser, vdm.corrupt_weighted_model, vdm.flags_arr, vdm.freq_slice, soldict)

    return corr_vis, None, None


def correct_residuals(vdm, soldict, label, sol_opts, correct=True):
    """
    Do not solve. Apply prior gain solutions, generate (un)corrected residuals.

    Args:
        vdm (:obj:`_VisDataManager`): 
            VisDataManager for this chunk of data
        soldict (:obj:~cubical.tools.shared_dict.SharedDict): 
            Shared dict used to pass solutions (IFR gain solutions, primarily) back out to the
            calling thread. 
        label (str):             
            Label identifying the current chunk (e.g. "D0T1F2").
        sol_opts (dict): 
            Solver options (see [sol] section in DefaultParset.cfg).        
        correct (bool):
            If True, residuals are corrected

    Returns:
        2-element tuple

            - resid_vis (np.ndarray)
                Shape (n_tim, n_fre, n_ant, n_ant, n_cor, n_cor) array containing (un)corrected residuals. 
            - _ (None)
                None (required for compatibility)
    """
    # compute IFR gains, if needed. Note that this computes corrupt models, so it makes sense
    # doing it before recomputing the residuals: saves time
    if ifrgain_machine.is_computing():
        ifrgain_machine.update(vdm.weighted_obser, vdm.corrupt_weighted_model, vdm.flags_arr, vdm.freq_slice, soldict)

    resid_vis = vdm.corrupt_residual(sol_opts["subtract-model"],  sol_opts["subtract-dirs"])

    # correct residual if required
    if correct:
        corr_vis = np.zeros_like(resid_vis)
        vdm.gm.apply_inv_gains(resid_vis, corr_vis)
        return corr_vis, None, None
    else:
        return resid_vis, None, None

def subtract_only(*args, **kw):
    """
    Do not solve. Apply prior gain solutions, generate uncorrected residuals. Equivalent to calling
    correct_residuals(..., correct=False)
    """
    return correct_residuals(correct=False, *args, **kw)


SOLVERS = { 'so': solve_only,
            'sc': solve_and_correct,
            'sr': solve_and_correct_residuals,
            'ss': solve_and_subtract,
            'ac': correct_only,
            'ar': correct_residuals,
            'as': subtract_only
            }


#@profile
def run_solver(solver_type, itile, chunk_key, sol_opts, debug_opts):
    """
    Initialises a gain machine and invokes the solver for the current chunk.

    Args:
        solver_type (str):
            Specifies type of solver to use.
        itile (int):
            Index of current Tile object.
        chunk_key (str):
            Label identifying the current chunk (e.g. "D0T1F2").
        sol_opts (dict):
            Solver options (see [sol] section in DefaultParset.cfg).

    Returns:
        :obj:`~cubical.statistics.SolverStats`:
            An object containing solver statistics.

    Raises:
        RuntimeError:
            If gain factory has not been initialised.
    """
    import cubical.workers
    cubical.workers._init_worker()

    label = None
    try:
        tile = cubical.workers.tile_list[itile]
        label = chunk_key
        solver = SOLVERS[solver_type]
        # initialize the gain machine for this chunk

        if gm_factory is None:
            raise RuntimeError("Gain machine factory has not been initialized")

        # Get chunk data from tile.

        # need to know which kernel to use to allocate visibility and flag arrays
        kernel = gm_factory.get_kernel()

        obser_arr, model_arr, flags_arr, weight_arr = tile.get_chunk_cubes(chunk_key,
                                 gm_factory.ctype,
                                 allocator=kernel.allocate_vis_array,
                                 flag_allocator=kernel.allocate_flag_array)
        
        chunk_ts, chunk_fs, _, freq_slice = tile.get_chunk_tfs(chunk_key)

        # apply IFR-based gains, if any
        ifrgain_machine.apply(obser_arr, freq_slice)

        # create subdict in shared dict for solutions etc.
        soldict = tile.create_solutions_chunk_dict(chunk_key)

        # create VisDataManager for this chunk

        vdm = _VisDataManager(obser_arr, model_arr, flags_arr, weight_arr, freq_slice)

        n_dir, n_mod = model_arr.shape[0:2] if model_arr is not None else (1,1)

        # create GainMachine
        vdm.gm = gm_factory.create_machine(vdm.weighted_obser, n_dir, n_mod, chunk_ts, chunk_fs, label)

        # Invoke solver method
        if debug_opts['stop-before-solver']:
            import pdb
            pdb.set_trace()

        corr_vis, stats, outweights = solver(vdm, soldict, label, sol_opts)
        
        # Panic if amplitude has gone crazy
        
        if debug_opts['panic-amplitude']:
            if corr_vis is not None:
                unflagged = flags_arr==0
                if unflagged.any() and abs(corr_vis[unflagged,:,:]).max() > debug_opts['panic-amplitude']:
                    raise RuntimeError("excessive amplitude in chunk {}".format(label))

        # Copy results back into tile.
        have_new_flags = stats and ( stats.chunk.num_sol_flagged > 0 or stats.chunk.num_mad_flagged > 0)

        tile.set_chunk_cubes(corr_vis, flags_arr if have_new_flags else None, outweights, chunk_key)

        # Ask the gain machine to store its solutions in the shared dict.
        gm_factory.export_solutions(vdm.gm, soldict)

        return stats

    except Exception, exc:
        print>>log,ModColor.Str("Solver for tile {} chunk {} failed with exception: {}".format(itile, label, exc))
        print>>log,traceback.format_exc()
        raise
<|MERGE_RESOLUTION|>--- conflicted
+++ resolved
@@ -85,48 +85,6 @@
 
     flag_warning_threshold = GD['flags']["warn-thr"]
     
-<<<<<<< HEAD
-    mad_flag =  GD['madmax']['enable']
-    
-    mad_threshold = GD['madmax']['threshold']
-    medmad_threshold = GD['madmax']['global-threshold']
-    if not isinstance(mad_threshold, list):
-        mad_threshold = [mad_threshold]
-    if not isinstance(medmad_threshold, list):
-        medmad_threshold = [medmad_threshold]
-    mad_diag = GD['madmax']['diag']
-    mad_offdiag = metadata.num_corrs == 4 and GD['madmax']['offdiag']
-    if not mad_diag and not mad_offdiag:
-        mad_flag = False
-
-    # setup MAD estimation settings
-    mad_per_corr = False
-    if GD['madmax']['estimate'] == 'corr':
-        mad_per_corr = True
-        mad_estimate_diag, mad_estimate_offdiag = mad_diag, mad_offdiag
-    elif GD['madmax']['estimate'] == 'all':
-        mad_estimate_diag = True
-        mad_estimate_offdiag = metadata.num_corrs == 4
-    elif GD['madmax']['estimate'] == 'diag':
-        mad_estimate_diag, mad_estimate_offdiag = True, False
-    elif GD['madmax']['estimate'] == 'offdiag':
-        if metadata.num_corrs == 4:
-            mad_estimate_diag, mad_estimate_offdiag = False, True
-        else:
-            mad_estimate_diag, mad_estimate_offdiag = True, False
-    else:
-        raise RuntimeError("invalid --madmax-estimate {} setting".format(GD['madmax']['estimate']))
-
-    def get_mad_thresholds():
-        """MAD thresholds above are either a list, or empty. Each time we access the list, we pop the first element,
-        until the list is down to one element."""
-        if not mad_flag:
-           return 0, 0
-        return mad_threshold.pop(0) if len(mad_threshold)>1 else (mad_threshold[0] if mad_threshold else 0), \
-              medmad_threshold.pop(0) if len(medmad_threshold)>1 else (medmad_threshold[0] if medmad_threshold else 0)
-
-=======
->>>>>>> bb902727
     # Initialise stat object.
 
     stats = SolverStats(obser_arr)
