--- conflicted
+++ resolved
@@ -106,27 +106,8 @@
             update (np.array): Array containing the result of computing
                 (((J^H)WJ)^-1)(J^H)WR
         """
-<<<<<<< HEAD
-
-        
-        jhwr, jhwjinv, flag_count = self.compute_js(obser_arr, model_arr)
-
-        update = np.empty_like(jhwr)
-
-        cyfull.cycompute_update(jhwr, jhwjinv, update)
-
-        if model_arr.shape[0]>1 or self.n_dir>1:
-			update = self.gains + update
-
-        if self.iters % 2 == 0 or self.n_dir>1 :
-            self.gains = 0.5*(self.gains + update)
-        else:
-            self.gains = update
-
-        self.restrict_solution()
-=======
+
         flag_count = PerIntervalGains.compute_update(model_arr, obser_arr)
->>>>>>> 95a1edaa
         
         #Computing the weights
         resid_arr = np.empty_like(obser_arr)
