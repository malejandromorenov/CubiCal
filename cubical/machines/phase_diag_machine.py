# CubiCal: a radio interferometric calibration suite
# (c) 2017 Rhodes University & Jonathan S. Kenyon
# http://github.com/ratt-ru/CubiCal
# This code is distributed under the terms of GPLv2, see LICENSE.md for details
from cubical.machines.interval_gain_machine import PerIntervalGains
import numpy as np
import cubical.kernels.cyphase_only as cyphase

class PhaseDiagGains(PerIntervalGains):
    """
    This class implements the diagonal phase-only gain machine.
    """
    def __init__(self, label, data_arr, ndir, nmod, chunk_ts, chunk_fs, options):
        """
        Initialises a diagonal phase-only gain machine.
        
        Args:
            label (str):
                Label identifying the Jones term.
            data_arr (np.ndarray): 
                Shape (n_mod, n_tim, n_fre, n_ant, n_ant, n_cor, n_cor) array containing observed 
                visibilities. 
            ndir (int):
                Number of directions.
            nmod (nmod):
                Number of models.
            chunk_ts (np.ndarray):
                Times for the data being processed.
            chunk_fs (np.ndarray):
                Frequencies for the data being processsed.
            options (dict): 
                Dictionary of options. 
        """
        
        PerIntervalGains.__init__(self, label, data_arr, ndir, nmod, chunk_ts, chunk_fs, options)

        self.phases = np.zeros(self.gain_shape, dtype=self.ftype)

        self.gains = np.empty_like(self.phases, dtype=self.dtype)
        self.gains[:] = np.eye(self.n_cor) 
        self.old_gains = self.gains.copy()


    def compute_js(self, obser_arr, model_arr):
        """
        This function computes the J\ :sup:`H`\R term of the GN/LM method. 

        Args:
            obser_arr (np.ndarray): 
                Shape (n_mod, n_tim, n_fre, n_ant, n_ant, n_cor, n_cor) array containing the 
                observed visibilities.
            model_arr (np.ndrray): 
                Shape (n_dir, n_mod, n_tim, n_fre, n_ant, n_ant, n_cor, n_cor) array containing the 
                model visibilities.

        Returns:
            np.ndarray:
                J\ :sup:`H`\R
        """

        n_dir, n_timint, n_freint, n_ant, n_cor, n_cor = self.gains.shape

        gh = self.gains.transpose(0,1,2,3,5,4).conj()

        jh = np.zeros_like(model_arr)

        cyphase.cycompute_jh(model_arr, self.gains, jh, self.t_int, self.f_int)

        jhr_shape = [n_dir, n_timint, n_freint, n_ant, n_cor, n_cor]

        jhr = np.zeros(jhr_shape, dtype=obser_arr.dtype)

        # TODO: This breaks with the new compute residual code for n_dir > 1. Will need a fix.
        if n_dir > 1:
            resid_arr = np.empty_like(obser_arr)
            r = self.compute_residual(obser_arr, model_arr, resid_arr)
        else:
            r = obser_arr

        cyphase.cycompute_jhr(gh, jh, r, jhr, self.t_int, self.f_int)

        return jhr.imag

    def compute_update(self, model_arr, obser_arr):
        """
        This function computes the update step of the GN/LM method. This is equivalent to the 
        complete (J\ :sup:`H`\J)\ :sup:`-1` J\ :sup:`H`\R.

        Args:
            model_arr (np.ndrray): 
                Shape (n_dir, n_mod, n_tim, n_fre, n_ant, n_ant, n_cor, n_cor) array containing the 
                model visibilities.
            obser_arr (np.ndarray): 
                Shape (n_mod, n_tim, n_fre, n_ant, n_ant, n_cor, n_cor) array containing the 
                observed visibilities.
        """

        jhr = self.compute_js(obser_arr, model_arr)

        update = np.zeros_like(jhr)

        cyphase.cycompute_update(jhr, self.jhjinv, update)

        if self.iters%2 == 0:
            self.phases += 0.5*update
        else:
            self.phases += update

        self.restrict_solution()

        self.gains = np.exp(1j*self.phases)
        self.gains[...,(0,1),(1,0)] = 0 

    def compute_residual(self, obser_arr, model_arr, resid_arr):
        """
        This function computes the residual. This is the difference between the
        observed data, and the model data with the gains applied to it.

        Args:
            obser_arr (np.ndarray): 
                Shape (n_mod, n_tim, n_fre, n_ant, n_ant, n_cor, n_cor) array containing the 
                observed visibilities.
            model_arr (np.ndrray): 
                Shape (n_dir, n_mod, n_tim, n_fre, n_ant, n_ant, n_cor, n_cor) array containing the 
                model visibilities.
            resid_arr (np.ndarray): 
                Shape (n_mod, n_tim, n_fre, n_ant, n_ant, n_cor, n_cor) array into which the 
                computed residuals should be placed.

        Returns:
            np.ndarray: 
                Array containing the result of computing D - GMG\ :sup:`H`.
        """
        
        gains_h = self.gains.transpose(0,1,2,3,5,4).conj()

        resid_arr[:] = obser_arr

        cyphase.cycompute_residual(model_arr, self.gains, gains_h, resid_arr, self.t_int, self.f_int)

        return resid_arr

    def apply_inv_gains(self, obser_arr, corr_vis=None):
        """
        Applies the inverse of the gain estimates to the observed data matrix.

        Args:
            obser_arr (np.ndarray): 
                Shape (n_mod, n_tim, n_fre, n_ant, n_ant, n_cor, n_cor) array containing the 
                observed visibilities.
            corr_vis (np.ndarray or None, optional): 
                if specified, shape (n_mod, n_tim, n_fre, n_ant, n_ant, n_cor, n_cor) array 
                into which the corrected visibilities should be placed.

        Returns:
            np.ndarray: 
                Array containing the result of G\ :sup:`-1`\DG\ :sup:`-H`.
        """

        g_inv = self.gains.conj()

        gh_inv = g_inv.conj()

        if corr_vis is None:                
            corr_vis = np.empty_like(obser_arr)

        cyphase.cycompute_corrected(obser_arr, g_inv, gh_inv, corr_vis, self.t_int, self.f_int)

        return corr_vis, 0   # no flags raised here, since phase-only always invertible

<<<<<<< HEAD
=======
    def apply_gains(self):
        """
        Applies the gains to an array at full time-frequency resolution. 

        Args:
            model_arr (np.ndarray):
                Shape (n_dir, n_mod, n_tim, n_fre, n_ant, n_ant, n_cor, n_cor) array containing 
                model visibilities.

        Returns:
            np.ndarray:
                Array containing the result of GMG\ :sup:`H`.
        """
        
        #TODO: Implement this function.

        return

>>>>>>> fb92f51c
    def restrict_solution(self):
        """
        Restricts the solution by invoking the inherited restrict_soultion method and applying
        any machine specific restrictions.
        """

        PerIntervalGains.restrict_solution(self)

        if self.ref_ant is not None:
            self.phases -= self.phases[:,:,:,self.ref_ant,:,:][:,:,:,np.newaxis,:,:]


    def precompute_attributes(self, model_arr):
        """
        Precompute (J\ :sup:`H`\J)\ :sup:`-1`, which does not vary with iteration.

        Args:
            model_arr (np.ndarray):
                Shape (n_dir, n_mod, n_tim, n_fre, n_ant, n_ant, n_cor, n_cor) array containing 
                model visibilities.
        """

        self.jhjinv = np.zeros_like(self.gains)

        cyphase.cycompute_jhj(model_arr, self.jhjinv, self.t_int, self.f_int)

        cyphase.cycompute_jhjinv(self.jhjinv, self.gflags, self.eps, self.flagbit)

        self.jhjinv = self.jhjinv.real
<|MERGE_RESOLUTION|>--- conflicted
+++ resolved
@@ -168,27 +168,6 @@
 
         return corr_vis, 0   # no flags raised here, since phase-only always invertible
 
-<<<<<<< HEAD
-=======
-    def apply_gains(self):
-        """
-        Applies the gains to an array at full time-frequency resolution. 
-
-        Args:
-            model_arr (np.ndarray):
-                Shape (n_dir, n_mod, n_tim, n_fre, n_ant, n_ant, n_cor, n_cor) array containing 
-                model visibilities.
-
-        Returns:
-            np.ndarray:
-                Array containing the result of GMG\ :sup:`H`.
-        """
-        
-        #TODO: Implement this function.
-
-        return
-
->>>>>>> fb92f51c
     def restrict_solution(self):
         """
         Restricts the solution by invoking the inherited restrict_soultion method and applying
